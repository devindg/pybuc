# pybuc
`pybuc` (Python Bayesian Unobserved Components) is a version of R's Bayesian structural time 
series package, `bsts`, written by Steven L. Scott. The source paper can be found 
[here](https://people.ischool.berkeley.edu/~hal/Papers/2013/pred-present-with-bsts.pdf) or in the *papers* 
directory of this repository. While there are plans to expand the feature set of `pybuc`, currently there is no roadmap 
for the release of new features. The syntax for using `pybuc` closely follows `statsmodels`' `UnobservedComponents` 
module.

The current version of `pybuc` includes the following options for modeling and 
forecasting a structural time series: 

- Stochastic or non-stochastic level
- Stochastic or non-stochastic trend
- Damped trend <sup/>*</sup>
- Multiple stochastic or non-stochastic periodic-lag seasonality
- Multiple damped periodic-lag seasonality
- Multiple stochastic or non-stochastic "dummy" seasonality
- Multiple stochastic or non-stochastic trigonometric seasonality
- Regression with static coefficients<sup/>**</sup>

<sup/>*</sup> `pybuc` dampens trend differently than `bsts`. The former assumes an AR(1) process **without** 
drift for the trend state equation. The latter assumes an AR(1) **with** drift. In practice this means that the trend, 
on average, will be zero with `pybuc`, whereas `bsts` allows for the mean trend to be non-zero. The reason for 
choosing an autoregressive process without drift is to be conservative with long horizon forecasts.

<sup/>**</sup> `pybuc` estimates regression coefficients differently than `bsts`. The former uses a standard Gaussian 
prior. The latter uses a Bernoulli-Gaussian mixture commonly known as the spike-and-slab prior. The main 
benefit of using a spike-and-slab prior is its promotion of coefficient-sparse solutions, i.e., variable selection, when 
the number of predictors in the regression component exceeds the number of observed data points.

Fast computation is achieved using [Numba](https://numba.pydata.org/), a high performance just-in-time (JIT) compiler 
for Python.

# Installation
```
pip install pybuc
```
See `pyproject.toml` and `poetry.lock` for dependency details. This module depends on NumPy, Numba, Pandas, and 
Matplotlib. Python 3.9 and above is supported.

# Motivation

The Seasonal Autoregressive Integrated Moving Average (SARIMA) model is perhaps the most widely used class of 
statistical time series models. By design, these models can only operate on covariance-stationary time series. 
Consequently, if a time series exhibits non-stationarity (e.g., trend and/or seasonality), then the data first have to 
be stationarized. Transforming a non-stationary series to a stationary one requires taking local and/or seasonal 
time-differences of the data. Whether to difference the data and to what extent is a question that is answered using 
statistical methods. 

Once a stationary series is in hand, a SARIMA specification must be identified. Identifying the "right" SARIMA 
specification can be achieved algorithmically (e.g., see the Python package `pmdarima`) or through examination of a 
series' patterns. The latter involves statistical and visual inspection of a series' autocorrelation (ACF) and partial 
autocorrelation (PACF) functions. Ultimately, the necessary condition for stationarity engenders a prerequisite for 
rigorous statistical tests. It also implies that the underlying trend and seasonality, if they exist, are eliminated in 
the process of generating a stationary series. The underlying time components that characterize a series are, therefore, 
not of empirical interest.

Another less commonly used class of model is structural time series (STS), also known as unobserved components (UC). 
Whereas SARIMA models abstract away from an explicit model for trend and seasonality, STS/UC models do not. Thus, it is 
not possible to visualize the underlying components that characterize a time series using a SARIMA model, but one can do 
so with a STS/UC model.

STS/UC models also have the flexibility to accommodate multiple stochastic seasonalities. SARIMA models, in contrast, 
can accommodate multiple seasonalities, but only one seasonality/periodicity can be treated as stochastic. For example, 
daily data may have day-of-week and week-of-year seasonality. Under a SARIMA model, only one of these seasonalities can 
be modeled as stochastic. The other seasonality will have to be modeled as deterministic, which amounts to creating and 
using a set of predictors that capture said seasonality. STS/UC models, on the other hand, can accommodate both 
seasonalities as stochastic by treating each as distinct, unobserved state variables.

With the above in mind, what follows is a comparison between `statsmodels`' `SARIMAX'` module, `statsmodels`' 
`UnobservedComponents` module, and `pybuc`. The distinction between `statsmodels.UnobservedComponents` and `pybuc` is 
the former is a maximum likelihood estimator (MLE) while the latter is a Bayesian estimator. The following code 
demonstrates the application of these methods on a data set that exhibits trend and multiplicative seasonality.
The STS/UC specification for `statsmodels.UnobservedComponents` and `pybuc` includes stochastic level, stochastic trend 
(trend), and stochastic trigonometric seasonality with periodicity 12 and 6 harmonics.

# Usage

## Example: univariate time series with level, trend, and multiplicative seasonality

A canonical data set that exhibits trend and seasonality is the airline passenger data used in
Box, G.E.P.; Jenkins, G.M.; and Reinsel, G.C. Time Series Analysis, Forecasting and Control. Series G, 1976. See plot 
below.

![plot](./examples/images/airline_passengers.png)

This data set gave rise to what is known as the "airline model", which is a SARIMA model with first-order local and 
seasonal differencing and first-order local and seasonal moving average representations. 
More compactly, SARIMA(0, 1, 1)(0, 1, 1) without drift.

To demonstrate the performance of the "airline model" on the airline passenger data, the data will be split into a 
training and test set. The former will include all observations up until the last twelve months of data, and the latter 
will include the last twelve months of data. See code below for model assessment.

### Import libraries and prepare data

```
from pybuc import buc
import numpy as np
import pandas as pd
import matplotlib.pyplot as plt
from statsmodels.tsa.statespace.sarimax import SARIMAX
from statsmodels.tsa.statespace.structural import UnobservedComponents


# Convenience function for computing root mean squared error
def rmse(actual, prediction):
    act, pred = actual.flatten(), prediction.flatten()
    return np.sqrt(np.mean((act - pred) ** 2))


# Import airline passenger data
url = "https://raw.githubusercontent.com/devindg/pybuc/master/examples/data/airline-passengers.csv"
air = pd.read_csv(url, header=0, index_col=0)
air = air.astype(float)
air.index = pd.to_datetime(air.index)
hold_out_size = 12

# Create train and test sets
y_train = air.iloc[:-hold_out_size]
y_test = air.iloc[-hold_out_size:]
```

### SARIMA

```
''' Fit the airline data using SARIMA(0,1,1)(0,1,1) '''
sarima = SARIMAX(y_train, order=(0, 1, 1),
                 seasonal_order=(0, 1, 1, 12),
                 trend=[0])
sarima_res = sarima.fit(disp=False)
print(sarima_res.summary())

# Plot in-sample fit against actuals
plt.plot(y_train)
plt.plot(sarima_res.fittedvalues)
plt.title('SARIMA: In-sample')
plt.xticks(rotation=45, ha="right")
plt.show()

# Get and plot forecast
sarima_forecast = sarima_res.get_forecast(hold_out_size).summary_frame(alpha=0.05)
plt.plot(y_test)
plt.plot(sarima_forecast['mean'])
plt.fill_between(sarima_forecast.index,
                 sarima_forecast['mean_ci_lower'],
                 sarima_forecast['mean_ci_upper'], alpha=0.2)
plt.title('SARIMA: Forecast')
plt.legend(['Actual', 'Mean', '95% Prediction Interval'])
plt.show()

# Print RMSE
print(f"SARIMA RMSE: {rmse(y_test.to_numpy(), sarima_forecast['mean'].to_numpy())}")
```
The SARIMA(0, 1, 1)(0, 1, 1) forecast plot and root mean squared error (RMSE) are shown below. 

![plot](./examples/images/airline_passengers_sarima_forecast.png)

```
SARIMA RMSE: 21.09028021383853
```

### MLE Unobserved Components

```
''' Fit the airline data using MLE unobserved components '''
mle_uc = UnobservedComponents(y_train, exog=None, irregular=True,
                              level=True, stochastic_level=True,
                              trend=True, stochastic_trend=True,
                              freq_seasonal=[{'period': 12, 'harmonics': 6}],
                              stochastic_freq_seasonal=[True])

# Fit the model via maximum likelihood
mle_uc_res = mle_uc.fit(disp=False)
print(mle_uc_res.summary())

# Plot in-sample fit against actuals
plt.plot(y_train)
plt.plot(mle_uc_res.fittedvalues)
plt.title('MLE UC: In-sample')
plt.show()

# Plot time series components
mle_uc_res.plot_components(legend_loc='lower right', figsize=(15, 9), which='smoothed')
plt.show()

# Get and plot forecast
mle_uc_forecast = mle_uc_res.get_forecast(hold_out_size).summary_frame(alpha=0.05)
plt.plot(y_test)
plt.plot(mle_uc_forecast['mean'])
plt.fill_between(mle_uc_forecast.index,
                 mle_uc_forecast['mean_ci_lower'],
                 mle_uc_forecast['mean_ci_upper'], alpha=0.2)
plt.title('MLE UC: Forecast')
plt.legend(['Actual', 'Mean', '95% Prediction Interval'])
plt.show()

# Print RMSE
print(f"MLE UC RMSE: {rmse(y_test.to_numpy(), mle_uc_forecast['mean'].to_numpy())}")
```

The MLE Unobserved Components forecast plot, components plot, and RMSE are shown below.

![plot](./examples/images/airline_passengers_mle_uc_forecast.png)

![plot](./examples/images/airline_passengers_mle_uc_components.png)

```
MLE UC RMSE: 17.961873327622694
```

As noted above, a distinguishing feature of STS/UC models is their explicit modeling of trend and seasonality. This is 
illustrated with the components plot.

Finally, the Bayesian analog of the MLE STS/UC model is demonstrated. Default parameter values are used for the priors 
corresponding to the variance parameters in the model. If no explicit prior is given, by default each variance's prior 
is assumed to be inverse-Gamma with shape and scale values equal to 1e-6. This approximates what is known as Jeffreys 
prior, a vague/non-informative prior.

**Note that because computation is built on Numba, a JIT compiler, the first run of the code could take a while. 
Subsequent runs (assuming the Python kernel isn't restarted) should execute considerably faster.**

### Bayesian Unobserved Components
```
''' Fit the airline data using Bayesian unobserved components '''
bayes_uc = buc.BayesianUnobservedComponents(response=y_train,
                                            level=True, stochastic_level=True,
                                            trend=True, stochastic_trend=True, damped_trend=False,
                                            trig_seasonal=((12, 0),), stochastic_trig_seasonal=(True,),
                                            seed=123)

post = bayes_uc.sample(5000)
mcmc_burn = 100

# Print summary of estimated parameters
for key, value in bayes_uc.summary(burn=mcmc_burn).items():
    print(key, ' : ', value)

# Plot in-sample fit against actuals
yhat = np.mean(post.filtered_prediction[mcmc_burn:], axis=0)
plt.plot(y_train)
plt.plot(y_train.index, yhat)
plt.title('Bayesian-UC: In-sample')
plt.show()

# Plot time series components
bayes_uc.plot_components(burn=mcmc_burn, smoothed=True)
plt.show()

# Get and plot forecast
forecast = bayes_uc.forecast(hold_out_size, mcmc_burn)
forecast_mean = np.mean(forecast, axis=0)
forecast_l95 = np.quantile(forecast, 0.025, axis=0).flatten()
forecast_u95 = np.quantile(forecast, 0.975, axis=0).flatten()

plt.plot(y_test)
plt.plot(bayes_uc.future_time_index, forecast_mean)
plt.fill_between(bayes_uc.future_time_index, forecast_l95, forecast_u95, alpha=0.2)
plt.title('Bayesian UC: Forecast')
plt.legend(['Actual', 'Mean', '95% Prediction Interval'])
plt.show()

# Print RMSE
print(f"BAYES-UC RMSE: {rmse(y_test.to_numpy(), forecast_mean)}")
```

The Bayesian Unobserved Components forecast plot, components plot, and RMSE are shown below.

![plot](./examples/images/airline_passengers_bayes_uc_forecast.png)

![plot](./examples/images/airline_passengers_bayes_uc_components.png)

```
BAYES-UC RMSE: 17.002265220323128
```

# Model

A structural time series model with level, trend, seasonal, and regression components takes the form: 

$$
y_t = \mu_t + \gamma_t + \mathbf x_t^\prime \boldsymbol{\beta} + \epsilon_t
$$ 

where $\mu_t$ specifies an unobserved dynamic level component, $\gamma_t$ an unobserved dynamic seasonal component, 
$\mathbf x_t^\prime \boldsymbol{\beta}$ a partially unobserved regression component (the regressors $\mathbf x_t$ are 
observed, but the coefficients $\boldsymbol{\beta}$ are not), and $\epsilon_t \sim N(0, \sigma_{\epsilon}^2)$ an 
unobserved irregular component. The equation describing the outcome $y_t$ is commonly referred to as the observation 
equation, and the transition equations governing the evolution of the unobserved states are known as the state 
equations.

## Level and trend

The unobserved level evolves according to the following general transition equations:

$$
\begin{align}
    \mu_{t+1} &= \mu_t + \delta_t + \eta_{\mu, t} \\ 
    \delta_{t+1} &= \phi \delta_t + \eta_{\delta, t} 
\end{align}
$$ 

where $\eta_{\mu, t} \sim N(0, \sigma_{\eta_\mu}^2)$ and $\eta_{\delta, t} \sim N(0, \sigma_{\eta_\delta}^2)$ for all 
$t$. The state equation for $\delta_t$ represents the local trend at time $t$. 

The parameter $\phi$ represents an autoregressive coefficient. In general, $\phi$ is expected to be in the interval 
$(-1, 1)$, which implies a stationary process for trend. In practice, however, it is possible for $\phi$ to be 
outside the unit circle, which implies an explosive process. While it is mathematically possible for an explosive 
process to be stationary, the implication of such a result implies that the future predicts the past, which is not a 
realistic assumption. 

If an autoregressive trend is specified, no hard constraints (by default) are placed on the bounds of $\phi$. Instead, 
the default prior for $\phi$ is $N(0, 0.25)$. Thus, -1 and 1 are within two standard deviations of the mean. It is 
therefore possible for the Gibbs sampler to sample values outside the unit circle. If the posterior mean of $\phi$ is 
outside the unit circle (or very close to the bounds), then an autoregressive trend is not a good assumption. If only 
a "few" of the posterior samples have $\phi$ outside the unit circle, this shouldn't be problematic for forecasting. 
$\phi$ is set to 1 if a damped trend is not specified.

Finally, note that if $\sigma_{\eta_\mu}^2 = \sigma_{\eta_\delta}^2 = 0$ and $\phi = 1$, then the level component in 
the observation equation, $\mu_t$, collapses to a deterministic intercept and linear time trend.

## Seasonality

### Periodic-lag form
The seasonal component, $\gamma_t$, can be modeled in three ways. One way is based on periodic lags. Formally, the 
seasonal effect on $y$ is modeled as

$$
\gamma_t = \rho \gamma_{t-S} + \eta_{\gamma, t},
$$

where $S$ is the number of periods in a seasonal cycle, $\rho$ is an autoregressive parameter expected to lie in the 
unit circle (-1, 1), and $\eta_{\gamma, t} \sim N(0, \sigma_{\eta_\gamma}^2)$ for all $t$. If damping is not specified 
for a given periodic lag, $\rho = 1$ and seasonality is treated as a random walk process.

This specification for seasonality is arguably the most parsimonious representation as it requires the fewest/weakest 
assumptions.

### Dummy form
Another way is known as the "dummy" variable approach. Formally, the seasonal effect on the outcome $y$ is modeled as 

$$
\sum_{j=0}^{S-1} \gamma_{t-j} = \eta_{\gamma, t} \iff \gamma_t = -\sum_{j=1}^{S-1} \gamma_{t-j} + \eta_{\gamma, t},
$$ 

where $j$ indexes the number of periods in a seasonal cycle, and $\eta_{\gamma, t} \sim N(0, \sigma_{\eta_\gamma}^2)$ 
for all $t$. Intuitively, if a time series exhibits periodicity, then the sum of the periodic effects over a cycle 
should, on average, be zero.

### Trigonometric form
The final way to model seasonality is through a trigonometric representation, which exploits the periodicity of sine and 
cosine functions. Specifically, seasonality is modeled as

$$
\gamma_t = \sum_{j=1}^h \gamma_{j, t}
$$

where $j$ indexes the number of harmonics to represent seasonality of periodicity $S$ and 
$1 \leq h \leq \lfloor S/2 \rfloor$ is the highest desired number of harmonics. The state transition equations for each 
harmonic, $\gamma_{j, t}$, are represented by a real and imaginary part, specifically

$$
\begin{align}
    \gamma_{j, t+1} &= \cos(\lambda_j) \gamma_{j, t} + \sin(\lambda_j) \gamma_{j, t}^* + \eta_{\gamma_j, t} \\
    \gamma_{j, t+1}^* &= -\sin(\lambda_j) \gamma_{j, t} + \cos(\lambda_j) \gamma_{j, t}^* + \eta_{\gamma_j^* , t}
\end{align}
$$

where frequency $\lambda_j = 2j\pi / S$. It is assumed that $\eta_{\gamma_j, t}$ and $\eta_{\gamma_j^ * , t}$ are 
distributed $N(0, \sigma^2_{\eta_\gamma})$ for all $j, t$.

## Regression
There are two ways to configure the model matrices to account for a regression component with static coefficients. 
The canonical way (Method 1) is to append $\mathbf x_t^\prime$ to $\mathbf Z_t$ and $\boldsymbol{\beta}_t$ to the 
state vector, $\boldsymbol{\alpha}_t$ (see state space representation below), with the constraints 
$\boldsymbol{\beta}_0 = \boldsymbol{\beta}$ and $\boldsymbol{\beta}_t = \boldsymbol{\beta} _{t-1}$ for all $t$. 
Another, less common way (Method 2) is to append $\mathbf x_t^\prime \boldsymbol{\beta}$ to $\mathbf Z_t$ and 1 to the 
state vector. 

While both methods can be accommodated by the Kalman filter, Method 1 is a direct extension of the Kalman filter as it 
maintains the observability of $\mathbf Z_t$ and treats the regression coefficients as unobserved states. Method 2 does 
not fit naturally into the conventional framework of the Kalman filter, but it offers the significant advantage of only 
increasing the size of the state vector by one. In contrast, Method 1 increases the size of the state vector by the size 
of $\boldsymbol{\beta}$. This is significant because computational complexity is quadratic in the size of the state 
vector but linear in the size of the observation vector.

The unobservability of $\mathbf Z_t$ under Method 2 can be handled with maximum likelihood or Bayesian estimation by 
working with the adjusted series 

$$
y_t^* \equiv y_t - \tau_t = \mathbf x_ t^\prime \boldsymbol{\beta} + \epsilon_t
$$

where $\tau_t$ represents the time series component of the structural time series model. For example, assuming a level 
and seasonal component are specified, this means an initial estimate of the time series component 
$\tau_t = \mu_t + \gamma_t$ and $\boldsymbol{\beta}$ has to be acquired first. Then $\boldsymbol{\beta}$ can be 
<<<<<<< HEAD
estimated conditional on 
$\mathbf y^ * = \left(\begin{array}{cc} y_1^ * & y_2^ * & \cdots & y_n^ * \end{array}\right)^\prime$.
=======
estimated conditional on $\mathbf y^ * \equiv \left( y_1^ *, y_2^ *, \cdots, y_n^ * \right)^\prime$.
>>>>>>> b539c8e5

`pybuc` uses Method 2 for estimating static coefficients.

## State space representation (example)
The unobserved components model can be rewritten in state space form. For example, suppose level, trend, seasonal, 
regression, and irregular components are specified, and the seasonal component takes a trigonometric form with 
periodicity $S=4$ and $h=2$ harmonics. Let $\mathbf Z_t \in \mathbb{R}^{1 \times m}$, 
$\mathbf T \in \mathbb{R}^{m \times m}$, $\mathbf R \in \mathbb{R}^{m \times q}$, and 
$\boldsymbol{\alpha}_ t \in \mathbb{R}^{m \times 1}$ denote the observation matrix, state transition matrix, 
state error transformation matrix, and unobserved state vector, respectively, where $m$ is the number of state equations 
and $q$ is the number of state parameters to be estimated (i.e., the number of stochastic state equations, 
which is defined by the number of positive state variance parameters). 

There are $m = 1 + 1 + h * 2 + 1 = 7$ state equations and $q = 1 + 1 + h * 2 = 6$ stochastic state equations. There are 
6 stochastic state equations because the state value for the regression component is not stochastic; it is 1 for all $t$ 
by construction. The observation, state transition, and state error transformation matrices may be written as

$$
\begin{align}
    \mathbf Z_t &= \left(\begin{array}{cc} 
                        1 & 0 & 1 & 0 & 1 & 0 & \mathbf x_t^{\prime} \boldsymbol{\beta}
                        \end{array}\right) \\
    \mathbf T &= \left(\begin{array}{cc} 
                        1 & 1 & 0 & 0 & 0 & 0 & 0 \\
                        0 & 1 & 0 & 0 & 0 & 0 & 0 \\
                        0 & 0 & \cos(2\pi / 4) & \sin(2\pi / 4) & 0 & 0 & 0 \\
                        0 & 0 & -\sin(2\pi / 4) & \cos(2\pi / 4) & 0 & 0 & 0 \\
                        0 & 0 & 0 & 0 & \cos(4\pi / 4) & \sin(4\pi / 4) & 0 \\
                        0 & 0 & 0 & 0 & -\sin(4\pi / 4) & \cos(4\pi / 4) & 0 \\
                        0 & 0 & 0 & 0 & 0 & 0 & 1
                        \end{array}\right) \\
    \mathbf R &= \left(\begin{array}{cc} 
                    1 & 0 & 0 & 0 & 0 & 0 \\
                    0 & 1 & 0 & 0 & 0 & 0 \\
                    0 & 0 & 1 & 0 & 0 & 0 \\
                    0 & 0 & 0 & 1 & 0 & 0 \\
                    0 & 0 & 0 & 0 & 1 & 0 \\
                    0 & 0 & 0 & 0 & 0 & 1 \\
                    0 & 0 & 0 & 0 & 0 & 0
                    \end{array}\right)
\end{align}
$$

Given the definitions of $\mathbf Z_t$, $\mathbf T$, and $\mathbf R$, the state space representation of the unobserved 
components model above can compactly be expressed as

$$
\begin{align}
    y_t &= \mathbf Z_t \boldsymbol{\alpha}_ t + \epsilon_t \\
    \boldsymbol{\alpha}_ {t+1} &= \mathbf T \boldsymbol{\alpha}_ t + \mathbf R \boldsymbol{\eta}_ t, \hspace{5pt} 
    t=1,2,...,n
\end{align}
$$

where

$$
\begin{align}
    \boldsymbol{\alpha}_ t &= \left(\begin{array}{cc} 
                            \mu_t & \delta_t & \gamma_{1, t} & \gamma_{1, t}^* & \gamma_{2, t} & \gamma_{2, t}^* & 1
                            \end{array}\right)^\prime \\
    \boldsymbol{\eta}_ t &= \left(\begin{array}{cc} 
                            \eta_{\mu, t} & \eta_{\delta, t} & \eta_{\gamma_ 1, t} & \eta_{\gamma_ 1^\*, t} & 
                            \eta_{\gamma_ 2, t} & \eta_{\gamma_ 2^\*, t}
                            \end{array}\right)^\prime
\end{align}
$$

and 

$$
\mathrm{Cov}(\boldsymbol{\eta}_ t) = \mathrm{Cov}(\boldsymbol{\eta}_ {t-1}) = \boldsymbol{\Sigma}_ \eta = 
\mathrm{diag}(\sigma^2_{\eta_\mu}, \sigma^2_{\eta_\delta}, \sigma^2_{\eta_{\gamma_ 1}}, \sigma^2_{\eta_{\gamma_ 1^\*}}, 
\sigma^2_{\eta_{\gamma_ 2}}, \sigma^2_{\eta_{\gamma_ 2^\*}}) \in \mathbb{R}^{6 \times 6} \hspace{5pt} \textrm{for all } 
t=1,2,...,n
$$

# Estimation
`pybuc` mirrors R's `bsts` with respect to estimation method. The observation vector, state vector, and regression 
coefficients are assumed to be conditionally normal random variables, and the error variances are assumed to be 
conditionally independent inverse-Gamma random variables. These model assumptions imply conditional conjugacy of the 
model's parameters. Consequently, a Gibbs sampler is used to sample from each parameter's posterior distribution.

To achieve fast sampling, `pybuc` follows `bsts`'s adoption of the Durbin and Koopman (2002) simulation smoother. For 
any parameter $\theta$, let $\theta(s)$ denote the $s$-th sample of parameter $\theta$. Each sample $s$ is drawn by 
repeating the following three steps:

1. Draw $\boldsymbol{\alpha}(s)$ from 
   $p(\boldsymbol{\alpha} | \mathbf y, \boldsymbol{\sigma}^2_\eta(s-1), \boldsymbol{\beta}(s-1), \sigma^2_\epsilon(s-1))$ 
   using the Durbin and Koopman simulation state smoother, where 
   $\boldsymbol{\alpha}(s) = (\boldsymbol{\alpha}_ 1(s), \boldsymbol{\alpha}_ 2(s), \cdots, \boldsymbol{\alpha}_ n(s))^\prime$ 
   and $\boldsymbol{\sigma}^2_\eta(s-1) = \mathrm{diag}(\boldsymbol{\Sigma}_\eta(s-1))$. Note that `pybuc` implements a 
   correction (based on a potential misunderstanding) for drawing $\boldsymbol{\alpha}(s)$ per "A note on implementing 
   the Durbin and Koopman simulation smoother" (Marek Jarocinski, 2015).
2. Draw $\boldsymbol{\sigma}^2(s) = (\sigma^2_ \epsilon(s), \boldsymbol{\sigma}^2_ \eta(s))^\prime$ from 
   $p(\boldsymbol{\sigma}^2 | \mathbf y, \boldsymbol{\alpha}(s), \boldsymbol{\beta}(s-1))$ using Durbin and Koopman's 
   simulation disturbance smoother.
3. Draw $\boldsymbol{\beta}(s)$ from 
   $p(\boldsymbol{\beta} | \mathbf y^ *, \boldsymbol{\alpha}(s), \sigma^2_\epsilon(s))$, where $\mathbf y^ *$ is defined 
   above.

By assumption, the elements in $\boldsymbol{\sigma}^2(s)$ are conditionally independent inverse-Gamma distributed random 
variables. Thus, Step 2 amounts to sampling each element in $\boldsymbol{\sigma}^2(s)$ independently from their 
posterior inverse-Gamma distributions.<|MERGE_RESOLUTION|>--- conflicted
+++ resolved
@@ -394,12 +394,10 @@
 where $\tau_t$ represents the time series component of the structural time series model. For example, assuming a level 
 and seasonal component are specified, this means an initial estimate of the time series component 
 $\tau_t = \mu_t + \gamma_t$ and $\boldsymbol{\beta}$ has to be acquired first. Then $\boldsymbol{\beta}$ can be 
-<<<<<<< HEAD
 estimated conditional on 
-$\mathbf y^ * = \left(\begin{array}{cc} y_1^ * & y_2^ * & \cdots & y_n^ * \end{array}\right)^\prime$.
-=======
-estimated conditional on $\mathbf y^ * \equiv \left( y_1^ *, y_2^ *, \cdots, y_n^ * \right)^\prime$.
->>>>>>> b539c8e5
+$$ 
+\mathbf y^ * \equiv \left(\begin{array}{cc} y_1^ * & y_2^ * & \cdots & y_n^ * \end{array}\right)^\prime
+$$
 
 `pybuc` uses Method 2 for estimating static coefficients.
 
